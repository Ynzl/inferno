--- conflicted
+++ resolved
@@ -393,7 +393,6 @@
             self.decay(global_factor)
 
 
-<<<<<<< HEAD
 class PolyLR(Callback):
     def __init__(self, power=0.9, exclude_param_groups=None):
         super(PolyLR, self).__init__()
@@ -456,7 +455,6 @@
             self.decay(self.factor)
 
 
-=======
 class SaveModelRegularly(Callback):
     """saves the network weights in regular intervals"""
 
@@ -472,5 +470,4 @@
 
     def end_of_training_iteration(self, **_):
         if self.save_now:
-            self.trainer.save_model()
->>>>>>> 44eec0a8
+            self.trainer.save_model()